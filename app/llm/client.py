--- conflicted
+++ resolved
@@ -195,11 +195,7 @@
 
         payload = {
             "messages": messages,
-<<<<<<< HEAD
-            "temperature": settings.temperature,
-=======
             "temperature": settings.llm_temperature_extraction,
->>>>>>> e879d955
             "response_format": {"type": "json_object"},
         }
         if metadata and not settings.model_source == "azure":
